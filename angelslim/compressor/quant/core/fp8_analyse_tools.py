# Copyright 2025 Tencent Inc. All Rights Reserved.
#
# Licensed under the Apache License, Version 2.0 (the "License");
# you may not use this file except in compliance with the License.
# You may obtain a copy of the License at
#
#     http://www.apache.org/licenses/LICENSE-2.0
#
# Unless required by applicable law or agreed to in writing, software
# distributed under the License is distributed on an "AS IS" BASIS,
# WITHOUT WARRANTIES OR CONDITIONS OF ANY KIND, either express or implied.
# See the License for the specific language governing permissions and
# limitations under the License.

import os

import matplotlib.pyplot as plt
import numpy as np
import pandas as pd
from safetensors.torch import load_file


def draw_sub_lines(weight_dict, ax, opname):
    np_l = []
    for v in weight_dict[opname]:
        np_l.append(v)
    np_l.sort(key=lambda x: x[0])
    x_layer = [int(v[0]) for v in np_l]
    y_scale = [float(v[1]) for v in np_l]
    ax.plot(x_layer, y_scale, "b-")
    ax.set_title(opname)
    ax.set_xlabel("Layers")
    ax.set_ylabel("Scales")
    ax.grid(True)


def draw_fp8_scale_fig(model_path, save_path):
    g = os.walk(model_path)
    st_file_list = []
    for path, _, file_list in g:
        print(path)
        for file_name in file_list:
            if "safetensors" in file_name and "index" not in file_name:
                st_file_list.append(file_name)
    print(st_file_list)

    weight_dict = {}  # {"OP": (layer, data)}

    for file in st_file_list:
        model_weight = load_file(os.path.join(model_path, file), device="cpu")
        for k in model_weight.keys():
            if "layers" in k and "scale" in k:
                k_spllit = k.split("layers", 1)
                num_layer = int(k_spllit[-1].split(".", 2)[1])
                OP = k_spllit[-1].split(".", 2)[-1]
                if OP not in weight_dict.keys():
                    weight_dict[OP] = [(num_layer, model_weight[k].data.float())]
                else:
                    weight_dict[OP].append((num_layer, model_weight[k].data.float()))

    weight_op = weight_dict.keys()
    assert weight_op is not None, "fp8 weight does not exist."
    print(f"weight scale op {weight_op}")

    # all fp8 scale
    np_l = []
    for opname in weight_op:
        for v in weight_dict[opname]:
            np_l.append(v[-1])
            if v[-1].data > 1.5:
                print(
                    f"[AngelSlim Warning] "
                    f"layer_{v[0]}_{opname} The weight is too high:{v[-1]}. "
                    f"It is recommended to clip it to 1.5 "
                )
    a = np.array(np_l)
    if len(a.shape) == 2:
        a = a[:, 0]
    elif len(a.shape) <= 1:
        pass
    else:
        print("[AngelSlim Error] scale dim error ")
    s = pd.Series(a)
    plt.hist(s)
    plt.savefig(os.path.join(save_path, "all_quant_scale_histogram.jpg"))
    plt.cla()
    plt.clf()
    plt.close()

    # per layer scale line
    list_weight_op = list(weight_op)

    list_weight_op.sort()
    is_dynamic = True
    for k in list_weight_op:
        if "input_scale" in k:
            is_dynamic = False
            break
    group_weight_op = []
    if not is_dynamic:
        while len(list_weight_op) > 0:
            assert len(list_weight_op) % 2 == 0, "Some fp8 scale are missing. "
            group_weight_op.append((list_weight_op.pop(0), list_weight_op.pop(0)))
        print(f"all scale sum {sum(np_l)}")
        if sum(np_l) < 3:
            print(
                "[AngelSlim Warning] This model's scale is too small overall, "
                "which is not conducive to the expression of FP8 precision."
            )
        for g_opname in group_weight_op:
            plt.cla()
            plt.clf()
            plt.close()
            fig, (ax1, ax2) = plt.subplots(1, 2, figsize=(12, 5))
            draw_sub_lines(weight_dict, ax1, g_opname[0])
            draw_sub_lines(weight_dict, ax2, g_opname[1])
            plt.savefig(
                os.path.join(save_path, f"./OP_{g_opname}_quant_scale_line.jpg")
            )
    else:
        print("dynamic fp8 analyse")
        for opname in list_weight_op:
            plt.cla()
            plt.clf()
            plt.close()
            fig, (ax1) = plt.subplots(1, 1, figsize=(6, 5))
            draw_sub_lines(weight_dict, ax1, opname)
            plt.savefig(os.path.join(save_path, f"./OP_{opname}_quant_scale_line.jpg"))


def get_weight_dict(model_path):
    g = os.walk(model_path)
    st_file_list = []

    for path, _, file_list in g:
        if model_path != path:
            break
        for file_name in file_list:
            if "safetensors" in file_name and "index" not in file_name:
                st_file_list.append(file_name)
    weight_dict = {}  # {"layer": {op: data}
    for file in st_file_list:
        model_weight = load_file(os.path.join(model_path, file), device="cpu")
        for k in model_weight.keys():
            if "layers" in k and ".weight" in k and "scale" not in k:
                k_spllit = k.split("layers", 1)
                num_layer = str(int(k_spllit[-1].split(".", 2)[1]))
                op = k_spllit[-1].split(".", 2)[-1]
                if num_layer not in weight_dict.keys():
                    weight_dict[num_layer] = {}
                    weight_dict[num_layer][op] = model_weight[k].data
                else:
                    weight_dict[num_layer][op] = model_weight[k].data

    return weight_dict


def draw_hist(uniform_data, ax, name):
    uniform_data.sort()
    s = pd.Series(uniform_data)
    ax.hist(s, bins=1000)
    ax.set_title(name + "_histgram")
    ax.grid(True)


def draw_bf16_fp8_weight_fig(bf16_path, fp8_path, save_path, layer_index):
    bf16_weight_dict = get_weight_dict(bf16_path)
    fp8_weight_dict = get_weight_dict(fp8_path)

    for op_name in bf16_weight_dict[str(layer_index)].keys():
        plt.cla()
        plt.clf()
        plt.close()
        fig, (ax1, ax2) = plt.subplots(1, 2, figsize=(12, 5))
        tensor_data = bf16_weight_dict[str(layer_index)][op_name].float().view(-1)

        bf16w = np.array(tensor_data)

        draw_hist(bf16w, ax1, f"BF16_{op_name}")

        fp8w = fp8_weight_dict[str(layer_index)][op_name].float().view(-1)

        uniform_data = np.array(fp8w)
        draw_hist(uniform_data, ax2, f"FP8_{op_name}")

<<<<<<< HEAD
        plt.savefig(os.path.join(save_path, f"./layer_{layer_index}_op_{op_name}_histogram.png"))
=======
        plt.savefig(
            os.path.join(save_path, f"./layer_{layer_index}_op_{op_name}_histogram.jpg")
        )
>>>>>>> 276e0536
<|MERGE_RESOLUTION|>--- conflicted
+++ resolved
@@ -158,7 +158,7 @@
 def draw_hist(uniform_data, ax, name):
     uniform_data.sort()
     s = pd.Series(uniform_data)
-    ax.hist(s, bins=1000)
+    ax.hist(s, bins=50, rwidth=1)
     ax.set_title(name + "_histgram")
     ax.grid(True)
 
@@ -183,10 +183,6 @@
         uniform_data = np.array(fp8w)
         draw_hist(uniform_data, ax2, f"FP8_{op_name}")
 
-<<<<<<< HEAD
-        plt.savefig(os.path.join(save_path, f"./layer_{layer_index}_op_{op_name}_histogram.png"))
-=======
         plt.savefig(
             os.path.join(save_path, f"./layer_{layer_index}_op_{op_name}_histogram.jpg")
-        )
->>>>>>> 276e0536
+        )